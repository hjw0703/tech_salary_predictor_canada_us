--- conflicted
+++ resolved
@@ -7,13 +7,7 @@
 -   Khalid Abdilahi
 -   Vera Cui
 
-Demo of a data analysis project for DSCI 522 (Data Science workflows); a
-course in the Master of Data Science program at the University of
-<<<<<<< HEAD
-British Columbia.
-=======
-British Columbia. 
->>>>>>> 88852387
+Demo of a data analysis project for DSCI 522 (Data Science workflows); a course in the Master of Data Science program at the University of British Columbia.
 
 ### About
 
